// Copyright 2019 Conflux Foundation. All rights reserved.
// Conflux is free software and distributed under GNU General Public License.
// See http://www.gnu.org/licenses/

// Transaction execution environment.
use super::{executive::*, suicide as suicide_impl, InternalContractMap};
use crate::{
    bytes::Bytes,
    machine::Machine,
    parameters::staking::*,
    state::{State, Substate},
    vm::{
        self, ActionParams, ActionValue, CallType, Context as ContextTrait,
        ContractCreateResult, CreateContractAddress, Env, MessageCallResult,
        ReturnData, Spec, TrapKind,
        //////////////////////////////////////////////////////////////////////
        /* Signal and Slots begin */
        SignalSlotOpResult,
        /* Signal and Slots end */
        //////////////////////////////////////////////////////////////////////
    },
};
use cfx_types::{Address, H256, U256};
use primitives::{transaction::UNSIGNED_SENDER, StorageLayout,SignalLocation,SlotLocation};
use std::sync::Arc;

/// Policy for handling output data on `RETURN` opcode.
pub enum OutputPolicy {
    /// Return reference to fixed sized output.
    /// Used for message calls.
    Return,
    /// Init new contract as soon as `RETURN` is called.
    InitContract,
}

/// Transaction properties that externalities need to know about.
#[derive(Debug)]
pub struct OriginInfo {
    address: Address,
    /// This is the address of original sender of the transaction.
    original_sender: Address,
    /// This is the address of account who will pay collateral for storage in
    /// the whole execution.
    storage_owner: Address,
    /// The upper bound of `collateral_for_storage` for `original_sender`
    storage_limit: U256,
    gas_price: U256,
    value: U256,
}

impl OriginInfo {
    /// Populates origin info from action params.
    pub fn from(params: &ActionParams) -> Self {
        OriginInfo {
            address: params.address,
            original_sender: params.original_sender,
            storage_owner: params.storage_owner,
            storage_limit: params.storage_limit,
            gas_price: params.gas_price,
            value: match params.value {
                ActionValue::Transfer(val) | ActionValue::Apparent(val) => val,
            },
        }
    }

    pub fn original_sender(&self) -> &Address { &self.original_sender }

    pub fn storage_limit(&self) -> &U256 { &self.storage_limit }
}

/// Implementation of evm context.
pub struct Context<'a> {
    state: &'a mut State,
    env: &'a Env,
    depth: usize,
    stack_depth: usize,
    origin: &'a OriginInfo,
    substate: &'a mut Substate,
    machine: &'a Machine,
    spec: &'a Spec,
    output: OutputPolicy,
    static_flag: bool,
    internal_contract_map: &'a InternalContractMap,
}

impl<'a> Context<'a> {
    /// Basic `Context` constructor.
    pub fn new(
        state: &'a mut State, env: &'a Env, machine: &'a Machine,
        spec: &'a Spec, depth: usize, stack_depth: usize,
        origin: &'a OriginInfo, substate: &'a mut Substate,
        output: OutputPolicy, static_flag: bool,
        internal_contract_map: &'a InternalContractMap,
    ) -> Self
    {
        Context {
            state,
            env,
            depth,
            stack_depth,
            origin,
            substate,
            machine,
            spec,
            output,
            static_flag,
            internal_contract_map,
        }
    }
}

impl<'a> ContextTrait for Context<'a> {
    fn storage_at(&self, key: &Vec<u8>) -> vm::Result<H256> {
        self.state
            .storage_at(&self.origin.address, key)
            .map_err(Into::into)
    }

    fn set_storage(&mut self, key: Vec<u8>, value: H256) -> vm::Result<()> {
        if self.static_flag {
            Err(vm::Error::MutableCallInStaticContext)
        } else {
            self.state
                .set_storage(
                    &self.origin.address,
                    key,
                    value,
                    self.origin.storage_owner,
                )
                .map_err(Into::into)
        }
    }

    fn is_static(&self) -> bool { return self.static_flag; }

    fn exists(&self, address: &Address) -> vm::Result<bool> {
        self.state.exists(address).map_err(Into::into)
    }

    fn exists_and_not_null(&self, address: &Address) -> vm::Result<bool> {
        self.state.exists_and_not_null(address).map_err(Into::into)
    }

    fn origin_balance(&self) -> vm::Result<U256> {
        self.balance(&self.origin.address).map_err(Into::into)
    }

    fn balance(&self, address: &Address) -> vm::Result<U256> {
        self.state.balance(address).map_err(Into::into)
    }

    fn blockhash(&mut self, number: &U256) -> H256 {
        // In Conflux, we only maintain the block hash of the previous block.
        // For other block numbers, it always returns zero.
        if U256::from(self.env().number) == number + 1 {
            self.env().last_hash.clone()
        } else {
            H256::default()
        }
    }

    fn create(
        &mut self, gas: &U256, value: &U256, code: &[u8],
        address_scheme: CreateContractAddress, trap: bool,
    ) -> ::std::result::Result<ContractCreateResult, TrapKind>
    {
        // create new contract address
        let (address, code_hash) = match self.state.nonce(&self.origin.address)
        {
            Ok(nonce) => self::contract_address(
                address_scheme,
                &self.origin.address,
                &nonce,
                &code,
            ),
            Err(e) => {
                debug!(target: "context", "Database corruption encountered: {:?}", e);
                return Ok(ContractCreateResult::Failed);
            }
        };

        if self.state.is_contract(&address) {
            debug!("Contract address conflict!");
            return Ok(ContractCreateResult::Failed);
        }

        // prepare the params
        let params = ActionParams {
            code_address: address.clone(),
            address: address.clone(),
            sender: self.origin.address.clone(),
            original_sender: self.origin.original_sender,
            storage_owner: self.origin.storage_owner,
            storage_limit: self.origin.storage_limit,
            gas: *gas,
            gas_price: self.origin.gas_price,
            value: ActionValue::Transfer(*value),
            code: Some(Arc::new(code.to_vec())),
            code_hash,
            data: None,
            call_type: CallType::None,
            params_type: vm::ParamsType::Embedded,
        };

        if !self.static_flag {
            if !self.spec.keep_unsigned_nonce
                || params.sender != UNSIGNED_SENDER
            {
                if let Err(e) = self.state.inc_nonce(&self.origin.address) {
                    debug!(target: "ext", "Database corruption encountered: {:?}", e);
                    return Ok(ContractCreateResult::Failed);
                }
            }
        }

        if trap {
            return Err(TrapKind::Create(params, address));
        }

        let mut ex = Executive::from_parent(
            self.state,
            self.env,
            self.machine,
            self.spec,
            self.depth,
            self.static_flag,
            self.internal_contract_map,
        );
        let out = ex.create_with_stack_depth(
            params,
            self.substate,
            self.stack_depth + 1,
        );
        Ok(into_contract_create_result(out, &address, self.substate))
    }

    fn call(
        &mut self, gas: &U256, sender_address: &Address,
        receive_address: &Address, value: Option<U256>, data: &[u8],
        code_address: &Address, call_type: CallType, trap: bool,
    ) -> ::std::result::Result<MessageCallResult, TrapKind>
    {
        trace!(target: "context", "call");

        assert!(trap);

        let code_with_hash = if let Some(contract) =
            self.internal_contract_map.contract(code_address)
        {
            Ok((Some(contract.code()), Some(contract.code_hash())))
        } else {
            self.state.code(code_address).and_then(|code| {
                self.state.code_hash(code_address).map(|hash| (code, hash))
            })
        };

        let (code, code_hash) = match code_with_hash {
            Ok((code, hash)) => (code, hash),
            Err(_) => return Ok(MessageCallResult::Failed),
        };

        let mut params = ActionParams {
            sender: *sender_address,
            address: *receive_address,
            value: ActionValue::Apparent(self.origin.value),
            code_address: *code_address,
            original_sender: self.origin.original_sender,
            storage_owner: self.origin.storage_owner,
            storage_limit: self.origin.storage_limit,
            gas: *gas,
            gas_price: self.origin.gas_price,
            code,
            code_hash,
            data: Some(data.to_vec()),
            call_type,
            params_type: vm::ParamsType::Separate,
        };

        if let Some(value) = value {
            params.value = ActionValue::Transfer(value);
        }

        return Err(TrapKind::Call(params));
    }

    fn extcode(&self, address: &Address) -> vm::Result<Option<Arc<Bytes>>> {
        if let Some(contract) = self.internal_contract_map.contract(address) {
            Ok(Some(contract.code()))
        } else {
            Ok(self.state.code(address)?)
        }
    }

    fn extcodehash(&self, address: &Address) -> vm::Result<Option<H256>> {
        if let Some(contract) = self.internal_contract_map.contract(address) {
            Ok(Some(contract.code_hash()))
        } else {
            Ok(self.state.code_hash(address)?)
        }
    }

    fn extcodesize(&self, address: &Address) -> vm::Result<Option<usize>> {
        if let Some(contract) = self.internal_contract_map.contract(address) {
            Ok(Some(contract.code_size()))
        } else {
            Ok(self.state.code_size(address)?)
        }
    }

    fn ret(
        self, gas: &U256, data: &ReturnData, apply_state: bool,
    ) -> vm::Result<U256>
    where Self: Sized {
        match self.output {
            OutputPolicy::Return => Ok(*gas),
            OutputPolicy::InitContract if apply_state => {
                let return_cost = U256::from(data.len())
                    * U256::from(self.spec.create_data_gas);
                if return_cost > *gas
                    || data.len() > self.spec.create_data_limit
                {
                    return match self.spec.exceptional_failed_code_deposit {
                        true => Err(vm::Error::OutOfGas),
                        false => Ok(*gas),
                    };
                }
                let collateral_for_code =
                    U256::from(data.len()) * *COLLATERAL_PER_BYTE;
                let collateral_for_storage = self
                    .state
                    .collateral_for_storage(&self.origin.storage_owner)?;
                let balance =
                    if self.state.is_contract(&self.origin.storage_owner) {
                        self.state.sponsor_balance_for_collateral(
                            &self.origin.storage_owner,
                        )?
                    } else {
                        self.state.balance(&self.origin.storage_owner)?
                    };
                debug!(
                    "ret() balance={:?} collateral_for_code={:?}",
                    balance, collateral_for_code
                );
                if balance < collateral_for_code {
                    return Err(vm::Error::NotEnoughBalanceForStorage {
                        required: collateral_for_code,
                        got: balance,
                    });
                }
                if collateral_for_storage + collateral_for_code
                    > self.origin.storage_limit
                {
                    return Err(vm::Error::ExceedStorageLimit);
                }
                *self
                    .substate
                    .storage_collateralized
                    .entry(self.origin.storage_owner)
                    .or_insert(0) += data.len() as u64;
                self.state.add_collateral_for_storage(
                    &self.origin.storage_owner,
                    &collateral_for_code,
                )?;

                self.state.init_code(
                    &self.origin.address,
                    data.to_vec(),
                    self.origin.storage_owner,
                )?;

                self.state.set_storage_layout(
                    &self.origin.address,
                    StorageLayout::Regular(0),
                )?;

                Ok(*gas - return_cost)
            }
            OutputPolicy::InitContract => Ok(*gas),
        }
    }

    fn log(&mut self, topics: Vec<H256>, data: &[u8]) -> vm::Result<()> {
        use primitives::log_entry::LogEntry;

        if self.static_flag {
            return Err(vm::Error::MutableCallInStaticContext);
        }

        let address = self.origin.address.clone();
        self.substate.logs.push(LogEntry {
            address,
            topics,
            data: data.to_vec(),
        });

        Ok(())
    }

    fn suicide(&mut self, refund_address: &Address) -> vm::Result<()> {
        if self.static_flag {
            return Err(vm::Error::MutableCallInStaticContext);
        }

        suicide_impl(
            &self.origin.address,
            refund_address,
            &mut self.state,
            &self.spec,
            &mut self.substate,
        )
    }

    fn spec(&self) -> &Spec { &self.spec }

    fn env(&self) -> &Env { &self.env }

    fn chain_id(&self) -> u64 { self.machine.params().chain_id }

    fn depth(&self) -> usize { self.depth }

    fn add_sstore_refund(&mut self, value: usize) {
        self.substate.sstore_clears_refund += value as i128;
    }

    fn sub_sstore_refund(&mut self, value: usize) {
        self.substate.sstore_clears_refund -= value as i128;
    }

    fn trace_next_instruction(
        &mut self, _pc: usize, _instruction: u8, _current_gas: U256,
    ) -> bool {
        // TODO
        false
    }

    fn trace_prepare_execute(
        &mut self, _pc: usize, _instruction: u8, _gas_cost: U256,
        _mem_written: Option<(usize, usize)>,
        _store_written: Option<(U256, U256)>,
    )
    {
        // TODO
    }

    fn trace_executed(
        &mut self, _gas_used: U256, _stack_push: &[U256], _mem: &[u8],
    ) {
        // TODO
    }

    //////////////////////////////////////////////////////////////////////
    /* Signal and Slots begin */
    fn create_sig(
        &mut self, sender_address: &Address, signal_key: &Vec<u8>,
        argc: &U256
    ) -> ::std::result::Result<SignalSlotOpResult, TrapKind>{
        let result = self.state.create_signal(
            sender_address, 
            signal_key, 
            argc
        );
        match result {
            Ok(_created) => Ok(SignalSlotOpResult::Success),
            _ => Ok(SignalSlotOpResult::Failed)
        }
    }

    // Create a new slot definition
    fn create_slot(
        &mut self, sender_address: &Address,
        contract_address: &Address, 
        slot_key: &Vec<u8>,
        argc: &U256, gas_limit: &U256, 
        numerator: &U256, denominator: &U256,
    ) -> ::std::result::Result<SignalSlotOpResult, TrapKind>{
        let result = self.state.create_slot(
            sender_address,
            contract_address,
            slot_key,
            argc,
            gas_limit, 
            numerator, 
            denominator,
        );
        match result {
            Ok(_created) => Ok(SignalSlotOpResult::Success),
            _ => Ok(SignalSlotOpResult::Failed)
        }
    }

    // Bind a slot to a signal, gas is hardcoded for now
    fn bind_slot(
<<<<<<< HEAD
        &mut self, sender_address: &Address,
        signal_address: &Address, signal_id: &Vec<u8>, slot_id: &Vec<u8>
    ) -> ::std::result::Result<SignalSlotOpResult, TrapKind>{
        let sig_loc = SignalLocation::new(&signal_address, signal_id);
        let slt_loc = SlotLocation::new(&sender_address, slot_id);
=======
        &mut self, _sender_address: &Address,
        contract_address: &Address, 
        _signal_address: &Address, _signal_id: &Vec<u8>, _slot_id: &Vec<u8>
    ) -> ::std::result::Result<SignalSlotOpResult, TrapKind>{
        let sig_loc = SignalLocation::new(&_signal_address, _signal_id);
        let slt_loc = SlotLocation::new(&_sender_address, &contract_address, _slot_id);
>>>>>>> 3d0fb1ec
        let result = self.state.bind_slot_to_signal(&sig_loc, &slt_loc);
        match result {
            Ok(()) => Ok(SignalSlotOpResult::Success),
            _ => Ok(SignalSlotOpResult::Failed)
        }
    }

    // Detach a slot from a signal, gas is hardcoded for now
    fn detach_slot(
<<<<<<< HEAD
        &mut self, sender_address: &Address,
        signal_address: &Address, signal_id: &Vec<u8>, slot_id: &Vec<u8>
    ) -> ::std::result::Result<SignalSlotOpResult, TrapKind>{
        let sig_loc = SignalLocation::new(&signal_address, signal_id);
        let slt_loc = SlotLocation::new(&sender_address, slot_id);
=======
        &mut self, _sender_address: &Address,
        contract_address: &Address, 
        _signal_address: &Address, _signal_id: &Vec<u8>, _slot_id: &Vec<u8>
    ) -> ::std::result::Result<SignalSlotOpResult, TrapKind>{
        let sig_loc = SignalLocation::new(&_signal_address, _signal_id);
        let slt_loc = SlotLocation::new(&_sender_address,&contract_address,_slot_id);
>>>>>>> 3d0fb1ec
        let result = self.state.detach_slot_from_signal(&sig_loc, &slt_loc);
        match result {
            Ok(()) => Ok(SignalSlotOpResult::Success),
            _ => Ok(SignalSlotOpResult::Failed)
        }
    }

    // Emit a new signal instance, gas is hardcoded for now
    fn emit_sig(
        &mut self, sender_address: &Address,
        signal_id: &Vec<u8>, epochs_delayed: &U256, data: &[u8],
        is_fix: bool, data_length: u8
    ) -> Result<SignalSlotOpResult, TrapKind> {
        // Get signal location.
        let sig_loc = SignalLocation::new(
            sender_address, signal_id
        );
        // Change the state to reflect emission of signal.
        let result = self.state.emit_signal_and_queue_slot_tx(
            &sig_loc, 
            self.env.epoch_height, 
            epochs_delayed.as_u64(), 
            &data.to_vec(),
            is_fix,
            data_length
        );
        match result {
            Ok(()) => Ok(SignalSlotOpResult::Success),
            _ => Ok(SignalSlotOpResult::Failed)
        }
    }
    /* Signal and Slots end */
    //////////////////////////////////////////////////////////////////////
}

#[cfg(test)]
mod tests {
    use super::{Context, InternalContractMap, OriginInfo, OutputPolicy};
    use crate::{
        machine::{new_machine_with_builtin, Machine},
        parameters::consensus::TRANSACTION_DEFAULT_EPOCH_BOUND,
        state::{State, Substate},
        storage::{
            new_storage_manager_for_testing, tests::FakeStateManager,
            StorageManager,
        },
        test_helpers::get_state_for_genesis_write,
        vm::{
            CallType, Context as ContextTrait, ContractCreateResult,
            CreateContractAddress, Env, Spec, SignalSlotOpResult,
        },
    };
    use cfx_types::{address_util::AddressUtil, Address, H256, U256};
    use std::str::FromStr;

    fn get_test_origin() -> OriginInfo {
        let mut sender = Address::zero();
        sender.set_user_account_type_bits();
        OriginInfo {
            address: sender,
            original_sender: sender,
            storage_owner: Address::zero(),
            gas_price: U256::zero(),
            value: U256::zero(),
            storage_limit: U256::MAX,
        }
    }

    fn get_test_env() -> Env {
        Env {
            number: 100,
            author: Address::from_low_u64_be(0),
            timestamp: 0,
            difficulty: 0.into(),
            last_hash: H256::zero(),
            accumulated_gas_used: 0.into(),
            gas_limit: 0.into(),
            epoch_height: 0,
            transaction_epoch_bound: TRANSACTION_DEFAULT_EPOCH_BOUND,
        }
    }

    struct TestSetup {
        storage_manager: Option<Box<FakeStateManager>>,
        state: Option<State>,
        machine: Machine,
        internal_contract_map: InternalContractMap,
        spec: Spec,
        substate: Substate,
        env: Env,
    }

    impl TestSetup {
        fn init_state(&mut self, storage_manager: &'static StorageManager) {
            self.state = Some(get_state_for_genesis_write(storage_manager));
        }

        fn new() -> Self {
            let storage_manager = Box::new(new_storage_manager_for_testing());
            let machine = new_machine_with_builtin();
            let env = get_test_env();
            let spec = machine.spec(env.number);
            let internal_contract_map = InternalContractMap::new();

            let mut setup = Self {
                storage_manager: None,
                state: Some(get_state_for_genesis_write(&storage_manager)),
                machine,
                internal_contract_map,
                spec,
                substate: Substate::new(),
                env,
            };
            setup.storage_manager = Some(storage_manager);
            setup.init_state(unsafe {
                &*(&**setup.storage_manager.as_ref().unwrap().as_ref()
                    as *const StorageManager)
            });

            setup
                .state
                .as_mut()
                .unwrap()
                .init_code(&Address::zero(), vec![], Address::zero())
                .ok();

            setup
        }
    }

    #[test]
    fn can_be_created() {
        let mut setup = TestSetup::new();
        let state = &mut setup.state.unwrap();
        let origin = get_test_origin();

        let ctx = Context::new(
            state,
            &setup.env,
            &setup.machine,
            &setup.spec,
            0,
            0,
            &origin,
            &mut setup.substate,
            OutputPolicy::InitContract,
            false,
            &setup.internal_contract_map,
        );

        assert_eq!(ctx.env().number, 100);
    }

    #[test]
    fn can_return_block_hash_no_env() {
        let mut setup = TestSetup::new();
        let state = &mut setup.state.unwrap();
        let origin = get_test_origin();

        let mut ctx = Context::new(
            state,
            &setup.env,
            &setup.machine,
            &setup.spec,
            0,
            0,
            &origin,
            &mut setup.substate,
            OutputPolicy::InitContract,
            false,
            &setup.internal_contract_map,
        );

        let hash = ctx.blockhash(
            &"0000000000000000000000000000000000000000000000000000000000120000"
                .parse::<U256>()
                .unwrap(),
        );

        assert_eq!(hash, H256::zero());
    }

    //    #[test]
    //    fn can_return_block_hash() {
    //        let test_hash = H256::from(
    //
    // "afafafafafafafafafafafbcbcbcbcbcbcbcbcbcbeeeeeeeeeeeeedddddddddd",
    //        );
    //        let test_env_number = 0x120001;
    //
    //        let mut setup = TestSetup::new();
    //        {
    //            let env = &mut setup.env;
    //            env.number = test_env_number;
    //            let mut last_hashes = (*env.last_hashes).clone();
    //            last_hashes.push(test_hash.clone());
    //            env.last_hashes = Arc::new(last_hashes);
    //        }
    //        let state = &mut setup.state.unwrap();
    //        let origin = get_test_origin();
    //
    //        let mut ctx = Context::new(
    //            state,
    //            &setup.env,
    //            &setup.machine,
    //            &setup.spec,
    //            0,
    //            0,
    //            &origin,
    //            &mut setup.substate,
    //            OutputPolicy::InitContract,
    //            false,
    //        );
    //
    //        let hash = ctx.blockhash(
    //
    // &"0000000000000000000000000000000000000000000000000000000000120000"
    //                .parse::<U256>()
    //                .unwrap(),
    //        );
    //
    //        assert_eq!(test_hash, hash);
    //    }

    #[test]
    #[should_panic]
    fn can_call_fail_empty() {
        let mut setup = TestSetup::new();
        let state = &mut setup.state.unwrap();
        let origin = get_test_origin();

        let mut ctx = Context::new(
            state,
            &setup.env,
            &setup.machine,
            &setup.spec,
            0,
            0,
            &origin,
            &mut setup.substate,
            OutputPolicy::InitContract,
            false,
            &setup.internal_contract_map,
        );

        // this should panic because we have no balance on any account
        ctx.call(
        &"0000000000000000000000000000000000000000000000000000000000120000"
            .parse::<U256>()
            .unwrap(),
        &Address::zero(),
        &Address::zero(),
        Some(
            "0000000000000000000000000000000000000000000000000000000000150000"
                .parse::<U256>()
                .unwrap(),
        ),
        &[],
        &Address::zero(),
        CallType::Call,
        false,
    )
    .ok()
    .unwrap();
    }

    #[test]
    fn can_log() {
        let log_data = vec![120u8, 110u8];
        let log_topics = vec![H256::from_str(
            "af0fa234a6af46afa23faf23bcbc1c1cb4bcb7bcbe7e7e7ee3ee2edddddddddd",
        )
        .unwrap()];

        let mut setup = TestSetup::new();
        let state = &mut setup.state.unwrap();
        let origin = get_test_origin();

        {
            let mut ctx = Context::new(
                state,
                &setup.env,
                &setup.machine,
                &setup.spec,
                0,
                0,
                &origin,
                &mut setup.substate,
                OutputPolicy::InitContract,
                false,
                &setup.internal_contract_map,
            );
            ctx.log(log_topics, &log_data).unwrap();
        }

        assert_eq!(setup.substate.logs.len(), 1);
    }

    #[test]
    fn can_suiside() {
        let mut refund_account = Address::zero();
        refund_account.set_user_account_type_bits();

        let mut setup = TestSetup::new();
        let state = &mut setup.state.unwrap();
        let mut origin = get_test_origin();

        let mut contract_address = Address::zero();
        contract_address.set_contract_type_bits();
        origin.address = contract_address;
        state
            .new_contract(&contract_address, U256::zero(), U256::one())
            .expect(&concat!(file!(), ":", line!(), ":", column!()));
        state
            .init_code(
                &contract_address,
                // Use empty code in test because we don't have storage
                // collateral balance.
                "".into(),
                contract_address,
            )
            .expect(&concat!(file!(), ":", line!(), ":", column!()));

        {
            let mut ctx = Context::new(
                state,
                &setup.env,
                &setup.machine,
                &setup.spec,
                0,
                0,
                &origin,
                &mut setup.substate,
                OutputPolicy::InitContract,
                false,
                &setup.internal_contract_map,
            );
            ctx.suicide(&refund_account).unwrap();
        }

        assert_eq!(setup.substate.suicides.len(), 1);
    }

    #[test]
    fn can_create() {
        use std::str::FromStr;

        let mut setup = TestSetup::new();
        let state = &mut setup.state.unwrap();
        let origin = get_test_origin();

        let address = {
            let mut ctx = Context::new(
                state,
                &setup.env,
                &setup.machine,
                &setup.spec,
                0,
                0,
                &origin,
                &mut setup.substate,
                OutputPolicy::InitContract,
                false,
                &setup.internal_contract_map,
            );
            match ctx.create(
                &U256::max_value(),
                &U256::zero(),
                &[],
                CreateContractAddress::FromSenderNonceAndCodeHash,
                false,
            ) {
                Ok(ContractCreateResult::Created(address, _)) => address,
                _ => panic!(
                    "Test create failed; expected Created, got Failed/Reverted"
                ),
            }
        };

        assert_eq!(
            address,
            Address::from_str("81dc73d9d80f5312901eb62cc4a3ed6ea4ca14e2")
                .unwrap()
        );
    }

    #[test]
    fn can_create2() {
        use std::str::FromStr;

        let mut setup = TestSetup::new();
        let state = &mut setup.state.unwrap();
        let origin = get_test_origin();

        let address = {
            let mut ctx = Context::new(
                state,
                &setup.env,
                &setup.machine,
                &setup.spec,
                0,
                0,
                &origin,
                &mut setup.substate,
                OutputPolicy::InitContract,
                false,
                &setup.internal_contract_map,
            );

            match ctx.create(
                &U256::max_value(),
                &U256::zero(),
                &[],
                CreateContractAddress::FromSenderSaltAndCodeHash(
                    H256::default(),
                ),
                false,
            ) {
                Ok(ContractCreateResult::Created(address, _)) => address,
                _ => panic!(
                "Test create failed; expected Created, got Failed/Reverted."
            ),
            }
        };

        assert_eq!(
            address,
            Address::from_str("84c100a15081f02b9efae8267a69f73bf15e75fa")
                .unwrap()
        );
    }
    fn check_sig_slot_result(result : SignalSlotOpResult) {
        match result {
            SignalSlotOpResult::Success => {},
            _ => panic!(
                "Test create failed; expected Created, got Failed/Reverted."
            ),
        };
    }

    #[test]
    fn can_do_sig_slot_ops() {
        let mut setup = TestSetup::new();
        let state = &mut setup.state.unwrap();
        state
            .new_contract(&Address::zero(), U256::zero(), U256::one())
            .unwrap();
        let origin = get_test_origin();

        let mut ctx = Context::new(
            state,
            &setup.env,
            &setup.machine,
            &setup.spec,
            0,
            0,
            &origin,
            &mut setup.substate,
            OutputPolicy::InitContract,
            false,
            &setup.internal_contract_map,
        );

        let result = ctx.create_sig(
            &Address::zero(),
            &vec![std::u8::MIN],
            &U256::zero()
        ).ok()
        .unwrap();
        check_sig_slot_result(result);

        let result = ctx.create_slot(
            &Address::zero(),
            &Address::zero(),
            &vec![std::u8::MAX],
            &U256::zero(),
            &U256::zero(),
            &U256::zero(),
            &U256::zero(),
        ).ok()
        .unwrap();
        check_sig_slot_result(result);

        let result = ctx.bind_slot(
            &Address::zero(),
            &Address::zero(),
            &Address::zero(),
            &vec![std::u8::MIN],
            &vec![std::u8::MAX],
        ).ok()
        .unwrap();
        check_sig_slot_result(result);

        let result = ctx.detach_slot(
            &Address::zero(),
            &Address::zero(),
            &Address::zero(),
            &vec![std::u8::MIN],
            &vec![std::u8::MAX],
        ).ok()
        .unwrap();
        check_sig_slot_result(result);

        let result = ctx.emit_sig(
            &Address::zero(),
            &vec![std::u8::MIN],
            &U256::zero(),
            &vec![std::u8::MIN],
        ).ok()
        .unwrap();
        check_sig_slot_result(result);
    }
}<|MERGE_RESOLUTION|>--- conflicted
+++ resolved
@@ -490,20 +490,12 @@
 
     // Bind a slot to a signal, gas is hardcoded for now
     fn bind_slot(
-<<<<<<< HEAD
-        &mut self, sender_address: &Address,
-        signal_address: &Address, signal_id: &Vec<u8>, slot_id: &Vec<u8>
-    ) -> ::std::result::Result<SignalSlotOpResult, TrapKind>{
-        let sig_loc = SignalLocation::new(&signal_address, signal_id);
-        let slt_loc = SlotLocation::new(&sender_address, slot_id);
-=======
         &mut self, _sender_address: &Address,
         contract_address: &Address, 
         _signal_address: &Address, _signal_id: &Vec<u8>, _slot_id: &Vec<u8>
     ) -> ::std::result::Result<SignalSlotOpResult, TrapKind>{
         let sig_loc = SignalLocation::new(&_signal_address, _signal_id);
         let slt_loc = SlotLocation::new(&_sender_address, &contract_address, _slot_id);
->>>>>>> 3d0fb1ec
         let result = self.state.bind_slot_to_signal(&sig_loc, &slt_loc);
         match result {
             Ok(()) => Ok(SignalSlotOpResult::Success),
@@ -513,20 +505,12 @@
 
     // Detach a slot from a signal, gas is hardcoded for now
     fn detach_slot(
-<<<<<<< HEAD
-        &mut self, sender_address: &Address,
-        signal_address: &Address, signal_id: &Vec<u8>, slot_id: &Vec<u8>
-    ) -> ::std::result::Result<SignalSlotOpResult, TrapKind>{
-        let sig_loc = SignalLocation::new(&signal_address, signal_id);
-        let slt_loc = SlotLocation::new(&sender_address, slot_id);
-=======
         &mut self, _sender_address: &Address,
         contract_address: &Address, 
         _signal_address: &Address, _signal_id: &Vec<u8>, _slot_id: &Vec<u8>
     ) -> ::std::result::Result<SignalSlotOpResult, TrapKind>{
         let sig_loc = SignalLocation::new(&_signal_address, _signal_id);
         let slt_loc = SlotLocation::new(&_sender_address,&contract_address,_slot_id);
->>>>>>> 3d0fb1ec
         let result = self.state.detach_slot_from_signal(&sig_loc, &slt_loc);
         match result {
             Ok(()) => Ok(SignalSlotOpResult::Success),
