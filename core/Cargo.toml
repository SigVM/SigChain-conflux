[package]
description = "Conflux core library"
homepage = "http://www.conflux-chain.org"
license = "GPL-3.0"
name = "cfxcore"
version = "0.6.0"
edition = "2018"

[dependencies]
anyhow = "1.0"
async-trait = "0.1"
bit-set = "0.4"
bn = { git = "https://github.com/paritytech/bn", default-features = false, rev="635c4cdd560bc0c8b262e6bf809dc709da8bcd7e" }
byteorder = "1.0"
cfx-stratum = { path = "../blockgen/stratum" }
cfx-types = { path = "../cfx_types" }
cfx-bytes = { path = "../cfx_bytes" }
clap = "2"
derivative = "2.0.2"
db = { path = "../db" }
cfxkey = { path = "../accounts/cfxkey" }
elastic-array = "0.10"
error-chain = { version = "0.12", default-features = false }
fallible-iterator = "0.2"
fs_extra = "1.1.0"
<<<<<<< HEAD
=======
hashbrown = "0.7.1"
heapsize = "0.4"
>>>>>>> 4f68b1f7
futures = {version="0.3.3", features = ["compat"]}
heapsize = "0.4"
hibitset = { path = "../util/hibitset" }
io = { path = "../util/io" }
keccak-hash = "0.3.0"
jsonrpc-core = "14.0.0"
kvdb = "0.1.1"
kvdb-rocksdb = {path="../db/src/kvdb-rocksdb"}
lazy_static = { version = "1.3.0", default-features = false }
link-cut-tree = { path = "../util/link-cut-tree" }
log = "0.4"
log-device = { path = "../util/log_device" }
log4rs = "0.9.0"
lru = "0.1.11"
lru_time_cache = "0.9.0"
malloc_size_of = {path = "../util/malloc_size_of"}
malloc_size_of_derive = {path = "../util/malloc_size_of_derive"}
memoffset = "0.5.1"
memory-cache = { git = "https://github.com/Conflux-Chain/conflux-parity-deps.git" }
metrics = { path = "../util/metrics" }
mirai-annotations = { version = "1.4.0", default-features = false }
network = { path = "../network" }
num-derive = { version = "0.2.5", default-features = false }
num-traits = { version = "0.2.8", default-features = false }
num = "0.2"
parity-bytes = "0.1"
parity-crypto = "0.3.0"
parking_lot = "0.10"
primitives = { path = "../primitives", optional = true }
priority-send-queue = { path = "../util/priority-send-queue" }
prometheus = { version = "0.7.0", default-features = false }
rand = "0.7"
rand_chacha="0.2.1"
rand_xorshift="0.2.0"
rayon = "1.0"
rlp = "0.4.0"
rlp_derive = { git = "https://github.com/Conflux-Chain/conflux-parity-deps.git", rev = "1597a9cab02343eb2322ca0ac58d39b64e3f42d1"  }
rustc-hex = "1.0"
secret-store = { path = "../secret_store" }
serde = "1.0"
serde_derive = "1.0"
serde_json = "1.0"
siphasher = "0.3"
slab = "0.4"
sqlite = "0.25"
sqlite3-sys = "0.12"
strfmt = "0.1"
thiserror = "1.0"
throttling = { path = "../util/throttling" }
toml = "0.4"
tokio = { version = "0.2", features = ["full"] }
tokio-timer = "0.2.13"
threadpool = "1.0"
unexpected = { git = "https://github.com/Conflux-Chain/conflux-parity-deps.git", rev = "1597a9cab02343eb2322ca0ac58d39b64e3f42d1"  }
zip = "*"

[dev-dependencies]
criterion = "0.2"
primitives = { path = "../primitives", features = ["test_no_account_length_check"] }
tokio = { version = "0.2.11", features = ["time"] }

[features]
default = ["primitives"]<|MERGE_RESOLUTION|>--- conflicted
+++ resolved
@@ -23,11 +23,7 @@
 error-chain = { version = "0.12", default-features = false }
 fallible-iterator = "0.2"
 fs_extra = "1.1.0"
-<<<<<<< HEAD
-=======
 hashbrown = "0.7.1"
-heapsize = "0.4"
->>>>>>> 4f68b1f7
 futures = {version="0.3.3", features = ["compat"]}
 heapsize = "0.4"
 hibitset = { path = "../util/hibitset" }
